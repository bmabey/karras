;; The MIT License
;;  
;; Copyright (c) 2010 Wilkes Joiner
;;  
;; Permission is hereby granted, free of charge, to any person obtaining a copy
;; of this software and associated documentation files (the "Software"), to deal
;; in the Software without restriction, including without limitation the rights
;; to use, copy, modify, merge, publish, distribute, sublicense, and/or sell
;; copies of the Software, and to permit persons to whom the Software is
;; furnished to do so, subject to the following conditions:
;;  
;; The above copyright notice and this permission notice shall be included in
;; all copies or substantial portions of the Software.
;;  
;; THE SOFTWARE IS PROVIDED "AS IS", WITHOUT WARRANTY OF ANY KIND, EXPRESS OR
;; IMPLIED, INCLUDING BUT NOT LIMITED TO THE WARRANTIES OF MERCHANTABILITY,
;; FITNESS FOR A PARTICULAR PURPOSE AND NONINFRINGEMENT. IN NO EVENT SHALL THE
;; AUTHORS OR COPYRIGHT HOLDERS BE LIABLE FOR ANY CLAIM, DAMAGES OR OTHER
;; LIABILITY, WHETHER IN AN ACTION OF CONTRACT, TORT OR OTHERWISE, ARISING FROM,
;; OUT OF OR IN CONNECTION WITH THE SOFTWARE OR THE USE OR OTHER DEALINGS IN
;; THE SOFTWARE.

(ns karras.sugar
  (:import [java.util Calendar]))

(defn compound-index
  "Sugar to create compound index"
  [& asc-or-descs]
  (apply merge asc-or-descs))

(defn asc  "Sugar for order by and index." [k] {k 1})
(defn desc "Sugar for order by and index." [k] {k -1})

(defn query
  "Sugar to create a query document. Example:
     (query (ne :j 3) (gt k 10))
   produces:
     {:j {:$ne 3} :k {:$gt 10}}"
  [& clauses]
  (apply merge clauses))

(defn lt         [field y]   {field {:$lt  y}})
(defn gt         [field y]   {field {:$gt  y}})
(defn lte        [field y]   {field {:$lte y}})
(defn gte        [field y]   {field {:$gte y}})
(defn eq         [field y]   {field y})
(defn within     [field y z] {field {:$gt y :$lt z}})
(defn ne         [field y]   {field {:$ne y}})
(defn in         [field ys]  {field {:$in ys}})
(defn not-in     [field ys]  {field {:$nin ys}})
(defn eq-mod     [field m v] {field {:$mod [m v]}})
(defn all        [field y]   {field {:$all y}})
(defn size       [field y]   {field {:$size y}})
(defn exist?     [field]     {field {:$exists true}})
(defn not-exist? [field]     {field {:$exists false}})
(defn where      [js-string] {:where js-string})

(defn modify
  "Sugar to create update documents
     (modify (incr :j) (push :k 3))
   produces:
     {:$inc :j :$push {:k 3}}"
  [& clauses]
  (apply merge clauses))

(defn incr       [field & [amount]] {:$inc {field (or amount 1)}})
<<<<<<< HEAD
(defn set-fields [field-map]          {:$set field-map})
=======
(defn set-fields [field-map]        {:$set field-map})
>>>>>>> f525dc01
(defn unset      [field]            {:$unset {field 1}})
(defn push       [field value]      {:$push {field value}})
(defn pop-last   [field]            {:$pop {field 1}})
(defn pop-first  [field]            {:$pop {field -1}})
(defn pull       [field value]      {:$pull {field value}})
(defn pull-all   [field values]   {:$pullAll {field values}})

(defn date
  "A convenience constructor for making a java.util.Date.  Takes zero or more 
   args. Zero args return the current time. One or more args returns a date 
   values provided and all other values zeroed out.
   Args are year, month, date, hour, minute, second, and  milliseconds"
  [& [year month date hour minute second milli]]
  (let [c  (Calendar/getInstance)
        z? #(int (or % 0))]
    (when year
      (.set c Calendar/YEAR        (z? year))
      (.set c Calendar/MONTH       (z? (- (or month 1) 1)))
      (.set c Calendar/DATE        (z? date))
      (.set c Calendar/HOUR_OF_DAY (z? hour))
      (.set c Calendar/MINUTE      (z? minute))
      (.set c Calendar/SECOND      (z? second))
      (.set c Calendar/MILLISECOND (z? milli)))
    (.getTime c)))<|MERGE_RESOLUTION|>--- conflicted
+++ resolved
@@ -64,11 +64,7 @@
   (apply merge clauses))
 
 (defn incr       [field & [amount]] {:$inc {field (or amount 1)}})
-<<<<<<< HEAD
-(defn set-fields [field-map]          {:$set field-map})
-=======
 (defn set-fields [field-map]        {:$set field-map})
->>>>>>> f525dc01
 (defn unset      [field]            {:$unset {field 1}})
 (defn push       [field value]      {:$push {field value}})
 (defn pop-last   [field]            {:$pop {field 1}})
